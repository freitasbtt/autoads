import { createServer, type Server } from "http";
import { storage } from "./modules/storage";
import { pingDatabase } from "./db";
import passport from "passport";
import { Strategy as LocalStrategy } from "passport-local";
import session from "express-session";
import memorystore from "memorystore";
import type { Express, Response } from "express";
import type { User } from "@shared/schema";
// ESM: recria __filename / __dirname
import { dirname, resolve } from "node:path";
import { fileURLToPath } from "node:url";
import express from "express";
import { existsSync } from "node:fs";
import { verifyPassword } from "./modules/auth/services/password.service";
import { resourcesRouter } from "./modules/resources/routes";
import { setNoCacheHeaders } from "./utils/cache";
import { audiencesRouter } from "./modules/audiences/routes";
import { campaignsRouter, campaignWebhookRouter } from "./modules/campaigns/routes";
import { integrationsRouter } from "./modules/integrations/routes";
import { authRouter } from "./modules/auth/routes";
import { adminRouter } from "./modules/admin/routes";
import { metaRouter, internalMetaRouter } from "./modules/meta/routes";
import { oauthRouter } from "./modules/oauth/routes";
import { realtimeRouter } from "./modules/realtime/routes";

const __filename = fileURLToPath(import.meta.url);
const __dirname = dirname(__filename);

// Extend session data to include OAuth state
declare module "express-session" {
  interface SessionData {
    oauthUserId?: number;
    oauthTenantId?: number;
  }
}

const MemoryStore = memorystore(session);


passport.use(
  new LocalStrategy(
    { usernameField: "email", passwordField: "password" },
    async (email, password, done) => {
      try {
        const user = await storage.getUserByEmail(email);
        if (!user) {
          return done(null, false, { message: "Incorrect email or password" });
        }

        const isValid = await verifyPassword(password, user.password);
        if (!isValid) {
          return done(null, false, { message: "Incorrect email or password" });
        }

        return done(null, user);
      } catch (err) {
        return done(err);
      }
    }
  )
);

passport.serializeUser((user: Express.User, done) => {
  done(null, (user as User).id);
});

passport.deserializeUser(async (id: number, done) => {
  try {
    const user = await storage.getUser(id);
    done(null, user);
  } catch (err) {
    done(err);
  }
});

export async function registerRoutes(app: Express): Promise<Server> {
  app.get("/api/health", async (_req, res) => {
    try {
      await pingDatabase();
      res.json({ status: "ok" });
    } catch (err) {
      console.error("Health check failed", err);
      res.status(500).json({ status: "error" });
    }
  });

  const sessionSecret = process.env.SESSION_SECRET;
  if (!sessionSecret || sessionSecret === "your-secret-key-change-in-production") {
    throw new Error("SESSION_SECRET must be set to a secure value before starting the server");
  }

  // Configure session
  app.use(
    session({
      secret: sessionSecret,
      resave: false,
      saveUninitialized: false,
      store: new MemoryStore({ checkPeriod: 86400000 }),
      cookie: { secure: false, maxAge: 7 * 24 * 60 * 60 * 1000 }, // 7 days
    })
  );

  app.use(passport.initialize());
  app.use(passport.session());

  const publicDirCandidates = [
    resolve(__dirname, "../client/public"),
    resolve(__dirname, "../../client/public"),
    resolve(__dirname, "../public"),
    resolve(__dirname, "../../public"),
    resolve(process.cwd(), "client/public"),
    resolve(process.cwd(), "public"),
  ];

  const publicDir =
    publicDirCandidates.find((candidate) => existsSync(candidate)) ??
    publicDirCandidates[0];

  app.use(
    express.static(publicDir, {
      index: false,
      setHeaders(res: Response) {
        setNoCacheHeaders(res);
      },
    })
  );

  const publicPages: Array<{ paths: string[]; file: string }> = [
    { paths: ["/landing", "/landing.html"], file: "landing.html" },
    { paths: ["/privacy", "/privacy.html"], file: "privacy.html" },
    { paths: ["/terms", "/terms.html"], file: "terms.html" },
  ];

  for (const { paths, file } of publicPages) {
    app.get(paths, (_req, res, next) => {
      setNoCacheHeaders(res);
      const filePath = resolve(publicDir, file);
      if (process.env.DEBUG_STATIC === "true") {
        console.info(`[static-public] Request for ${file} (${filePath})`);
      }
      if (!existsSync(filePath)) {
        if (process.env.DEBUG_STATIC === "true") {
          console.warn(`[static-public] File not found: ${filePath}`);
        }
        return next();
      }
      res.type("html");
      return res.sendFile(filePath, (err) => {
        if (err) {
          return next(err);
        }
        if (process.env.DEBUG_STATIC === "true") {
          console.info(`[static-public] Served ${file} from ${filePath}`);
        }
      });
    });
  }
  // ===== Router Composition =====

  app.use("/api/auth", authRouter);
  app.use("/api/resources", resourcesRouter);
  app.use("/api/integrations", integrationsRouter);
  app.use("/api/audiences", audiencesRouter);
  app.use("/api/campaigns", campaignsRouter);
  app.use("/api/webhooks", campaignWebhookRouter);
  app.use("/api/admin", adminRouter);
  app.use("/api/events", realtimeRouter);
  app.use("/api", metaRouter);
  app.use("/internal", internalMetaRouter);
  app.use("/auth", oauthRouter);

  const httpServer = createServer(app);

  return httpServer;
}





<<<<<<< HEAD
    const pageDetailsText = await pageDetailsResponse.text();
    let pageDetailsBody: any = {};
    try {
      pageDetailsBody =
        pageDetailsText.length > 0 ? JSON.parse(pageDetailsText) : {};
    } catch (error) {
      console.error("Parse error ao obter dados da pagina Meta:", {
        error,
        bodyTextPreview: pageDetailsText.slice(0, 200),
      });
      return res.status(500).json({
        message:
          "Falha ao interpretar resposta da Meta ao obter dados da pagina.",
      });
    }

    if (!pageDetailsResponse.ok || pageDetailsBody?.error) {
      const graphCode =
        typeof pageDetailsBody?.error?.code === "number"
          ? pageDetailsBody.error.code
          : undefined;
      const errorSubcode =
        typeof pageDetailsBody?.error?.error_subcode === "number"
          ? pageDetailsBody.error.error_subcode
          : undefined;
      const rawMessage =
        typeof pageDetailsBody?.error?.message === "string"
          ? pageDetailsBody.error.message
          : undefined;

      console.error("Falha ao obter Page Access Token:", {
        status: pageDetailsResponse.status,
        graphCode,
        errorSubcode,
        rawMessage,
        body: pageDetailsBody,
      });

      let clientMessage =
        rawMessage ||
        "Falha ao obter dados da pagina na Meta. Verifique a integracao.";

      if (graphCode === 190) {
        clientMessage =
          "Token de acesso da Meta expirado ou invalido. Reconfigure a integracao.";
      }

      const statusCode =
        pageDetailsResponse.status && pageDetailsResponse.status >= 400
          ? pageDetailsResponse.status
          : 502;

      return res
        .status(statusCode)
        .json({ message: clientMessage, graphCode, errorSubcode });
    }

    const pageAccessTokenRaw = pageDetailsBody?.access_token;
    if (
      typeof pageAccessTokenRaw !== "string" ||
      pageAccessTokenRaw.trim().length === 0
    ) {
      console.error(
        "Nao foi possivel obter access_token da pagina a partir do user token.",
        {
          tenantId: user.tenantId,
          pageId: rawPageId,
          body: pageDetailsBody,
        },
      );
      return res.status(400).json({
        message:
          "Nao foi possivel obter o token da pagina. Verifique se o utilizador conectado tem permissao de administrador nesta pagina e se a app possui pages_read_engagement.",
      });
    }

    const pageAccessToken = pageAccessTokenRaw.trim();

    // --- 2.1) Gerar appsecret_proof especifico para o Page Token (opcional, mas recomendado) ---
    const settings = await storage.getAppSettings();
    const pageAppSecretProof =
      settings?.metaAppSecret && settings.metaAppSecret.length > 0
        ? generateAppSecretProof(pageAccessToken, settings.metaAppSecret)
        : undefined;

    console.debug("Page access token obtido com sucesso", {
      tenantId: user.tenantId,
      pageId: rawPageId,
      tokenPreview: pageAccessToken.slice(0, 8),
    });

    // --- 3) Agora sim, chamar /{pageId}/posts com o Page Access Token ---
    const postsUrl = new URL(
      `https://graph.facebook.com/v18.0/${encodeURIComponent(rawPageId)}/posts`,
    );
    postsUrl.searchParams.set(
      "fields",
      [
        "id",
        "permalink_url",
        "message",
        "created_time",
        "likes.limit(0).summary(true)",
        "comments.limit(0).summary(true)",
        "shares",
      ].join(","),
    );
    postsUrl.searchParams.set("limit", String(limit));
    postsUrl.searchParams.set("access_token", pageAccessToken);
    if (pageAppSecretProof) {
      postsUrl.searchParams.set("appsecret_proof", pageAppSecretProof);
    }

    let postsResponse: globalThis.Response;
    try {
      postsResponse = await fetch(postsUrl);
    } catch (networkError) {
      console.error("Erro de rede ao chamar Meta page posts:", {
        error: networkError,
        tenantId: user.tenantId,
        pageId: rawPageId,
      });
      return res.status(502).json({
        message: "Falha de comunicacao com a Meta ao carregar posts da pagina.",
      });
    }

    const bodyText = await postsResponse.text();

    let body: any = {};
    try {
      body = bodyText.length > 0 ? JSON.parse(bodyText) : {};
    } catch (error) {
      console.error("Meta page posts parse error:", {
        error,
        bodyTextPreview: bodyText.slice(0, 200),
      });
      return res
        .status(500)
        .json({ message: "Falha ao interpretar resposta da Meta" });
    }

    // --- Tratamento de erros do Graph API (token/permissão/etc) ---
    if (!postsResponse.ok || body?.error) {
      const graphCode =
        typeof body?.error?.code === "number" ? body.error.code : undefined;
      const errorSubcode =
        typeof body?.error?.error_subcode === "number"
          ? body.error.error_subcode
          : undefined;
      const errorType =
        typeof body?.error?.type === "string" ? body.error.type : undefined;
      const rawMessage =
        typeof body?.error?.message === "string"
          ? body.error.message
          : undefined;

      console.error("Meta page posts failed:", {
        status: postsResponse.status,
        graphCode,
        errorSubcode,
        errorType,
        rawMessage,
        body,
      });

      let clientMessage =
        rawMessage || "Falha ao carregar posts da pagina na Meta.";

      if (graphCode === 190) {
        clientMessage =
          "Token de acesso da pagina expirado ou invalido. Reconfigure a integracao ou renove as permissoes para esta pagina.";
      }
      if (graphCode === 200) {
        clientMessage =
          "Permissoes insuficientes para ler os posts desta pagina na Meta. Verifique as permissoes da app e do token da pagina.";
      }

      const statusCode =
        postsResponse.status && postsResponse.status >= 400
          ? postsResponse.status
          : 502;

      return res
        .status(statusCode)
        .json({ message: clientMessage, graphCode, errorSubcode });
    }

    // --- Normalização das contagens ---
    const ensureCount = (value: unknown): number => {
      if (typeof value === "number") {
        return Number.isFinite(value) && value >= 0 ? value : 0;
      }
      if (typeof value === "string") {
        const parsed = Number.parseInt(value, 10);
        return Number.isFinite(parsed) && parsed >= 0 ? parsed : 0;
      }
      return 0;
    };

    // --- Mapear posts para formato limpo ---
    const posts = Array.isArray(body?.data)
      ? body.data
          .map((item: any) => {
            const id = typeof item?.id === "string" ? item.id : "";
            if (id.length === 0) {
              return null;
            }
            const message =
              typeof item?.message === "string" ? item.message : "";
            const createdTime =
              typeof item?.created_time === "string"
                ? item.created_time
                : "";
            const likes = ensureCount(item?.likes?.summary?.total_count);
            const comments = ensureCount(
              item?.comments?.summary?.total_count,
            );
            const shares = ensureCount(item?.shares?.count);
            const permalinkUrl =
              typeof item?.permalink_url === "string"
                ? item.permalink_url
                : "";

            return {
              id,
              message,
              created_time: createdTime,
              likes,
              comments,
              shares,
              permalink_url: permalinkUrl,
            };
          })
          .filter(Boolean)
      : [];

    setNoCacheHeaders(res);
    res.removeHeader("ETag");
    return res.json(posts);
  } catch (err) {
    console.error("Failed to load Meta page posts:", err);
    return res
      .status(500)
      .json({ message: "Falha ao carregar posts da pagina." });
  }
});


  // Get single audience
  app.get("/api/audiences/:id", isAuthenticated, async (req, res, next) => {
    try {
      const user = req.user as User;
      const id = parseInt(req.params.id);
      const audience = await storage.getAudience(id);

      if (!audience || audience.tenantId !== user.tenantId) {
        return res.status(404).json({ message: "Audience not found" });
      }

      res.json(audience);
    } catch (err) {
      next(err);
    }
  });

  // Create audience
  app.post("/api/audiences", isAuthenticated, async (req, res, next) => {
    try {
      const user = req.user as User;
      const data = insertAudienceSchema.parse(req.body);
      const audienceValues: InsertAudience & { tenantId: number } = {
        ...data,
        tenantId: user.tenantId,
      };
      const audience = await storage.createAudience(audienceValues);

      res.status(201).json(audience);
    } catch (err) {
      next(err);
    }
  });

  // Update audience
  app.patch("/api/audiences/:id", isAuthenticated, async (req, res, next) => {
    try {
      const user = req.user as User;
      const id = parseInt(req.params.id);

      // Verify audience belongs to user's tenant
      const existing = await storage.getAudience(id);
      if (!existing || existing.tenantId !== user.tenantId) {
        return res.status(404).json({ message: "Audience not found" });
      }

      // Prevent tenantId override
      const data = updateAudienceSchema.parse(req.body);
      const audience = await storage.updateAudience(id, data);
      res.json(audience);
    } catch (err) {
      next(err);
    }
  });

  // Delete audience
  app.delete("/api/audiences/:id", isAuthenticated, async (req, res, next) => {
    try {
      const user = req.user as User;
      const id = parseInt(req.params.id);

      // Verify audience belongs to user's tenant
      const existing = await storage.getAudience(id);
      if (!existing || existing.tenantId !== user.tenantId) {
        return res.status(404).json({ message: "Audience not found" });
      }

      await storage.deleteAudience(id);
      res.json({ message: "Audience deleted successfully" });
    } catch (err) {
      next(err);
    }
  });

  // ===== Campaign Routes =====

  // Get all campaigns for tenant
  app.get("/api/campaigns", isAuthenticated, async (req, res, next) => {
    try {
      const user = req.user as User;
      const campaigns = await storage.getCampaignsByTenant(user.tenantId);
      res.json(campaigns);
    } catch (err) {
      next(err);
    }
  });

  // Get single campaign
  app.get("/api/campaigns/:id", isAuthenticated, async (req, res, next) => {
    try {
      const user = req.user as User;
      const id = parseInt(req.params.id);
      const campaign = await storage.getCampaign(id);

      if (!campaign || campaign.tenantId !== user.tenantId) {
        return res.status(404).json({ message: "Campaign not found" });
      }

      res.json(campaign);
    } catch (err) {
      next(err);
    }
  });

  // Create campaign (always as draft)
  app.post("/api/campaigns", isAuthenticated, async (req, res, next) => {
    try {
      const user = req.user as User;
      const data = insertCampaignSchema.parse(req.body);

      // Always create campaigns as draft - webhook will be sent manually via send-webhook endpoint
      const campaignValues: InsertCampaign & { tenantId: number } = {
        ...data,
        tenantId: user.tenantId,
        status: "draft", // Explicitly set to draft
      };
      const campaign = await storage.createCampaign(campaignValues);

      res.status(201).json(campaign);
    } catch (err) {
      next(err);
    }
  });

  // Update campaign
  app.patch("/api/campaigns/:id", isAuthenticated, async (req, res, next) => {
    try {
      const user = req.user as User;
      const id = parseInt(req.params.id);

      // Verify campaign belongs to user's tenant
      const existing = await storage.getCampaign(id);
      if (!existing || existing.tenantId !== user.tenantId) {
        return res.status(404).json({ message: "Campaign not found" });
      }

      // Prevent tenantId override
      const data = insertCampaignSchema.partial().parse(req.body);
      const campaign = await storage.updateCampaign(id, { ...data });
      res.json(campaign);
    } catch (err) {
      next(err);
    }
  });

  // Delete campaign
  app.delete("/api/campaigns/:id", isAuthenticated, async (req, res, next) => {
    try {
      const user = req.user as User;
      const id = parseInt(req.params.id);

      // Verify campaign belongs to user's tenant
      const existing = await storage.getCampaign(id);
      if (!existing || existing.tenantId !== user.tenantId) {
        return res.status(404).json({ message: "Campaign not found" });
      }

      await storage.deleteCampaign(id);
      res.json({ message: "Campaign deleted successfully" });
    } catch (err) {
      next(err);
    }
  });

  // Send campaign to n8n webhook
  app.post("/api/campaigns/:id/send-webhook", isAuthenticated, async (req, res, next) => {
    try {
      const user = req.user as User;
      const id = parseInt(req.params.id);

      // Verify campaign belongs to user's tenant
      const campaign = await storage.getCampaign(id);
      if (!campaign || campaign.tenantId !== user.tenantId) {
        return res.status(404).json({ message: "Campaign not found" });
      }

      // Get webhook URL
      const settings = await storage.getAppSettings();
      if (!settings?.n8nWebhookUrl) {
        return res.status(400).json({ message: "Webhook n8n nao configurado. Configure em Admin > Configuracoes" });
      }

      // Fetch resource details
      const accountResource = campaign.accountId ? await storage.getResource(campaign.accountId) : null;
      const pageResource = campaign.pageId ? await storage.getResource(campaign.pageId) : null;
      const instagramResource = campaign.instagramId ? await storage.getResource(campaign.instagramId) : null;
      const whatsappResource = campaign.whatsappId ? await storage.getResource(campaign.whatsappId) : null;
      const leadformResource = campaign.leadformId ? await storage.getResource(campaign.leadformId) : null;
      const adAccountId = accountResource?.value
        ? accountResource.value.replace(/\D+/g, "")
        : "";

      const extractString = (value: unknown) =>
        typeof value === "string" ? value.trim() : "";

      const creativeEntries = Array.isArray(campaign.creatives)
        ? (campaign.creatives as Array<Record<string, unknown>>)
        : [];

      const primaryDriveFolderFromCreative = creativeEntries
        .map((creative) => extractString(creative["driveFolderId"]))
        .find((value) => value.length > 0);

      const primaryCreativeEntry =
        creativeEntries.find((creative) => {
          const titleValue = extractString(creative["title"]);
          const textValue = extractString(creative["text"]);
          return titleValue.length > 0 || textValue.length > 0;
        }) ?? creativeEntries[0];

      const primaryCreativeTitle = extractString(primaryCreativeEntry?.["title"]);
      const primaryCreativeText = extractString(primaryCreativeEntry?.["text"]);
      const primaryObjectStoryId =
        creativeEntries
          .map((creative) => extractString(creative["objectStoryId"]))
          .find((value) => value.length > 0) ?? "";
      const primaryPostId =
        creativeEntries
          .map((creative) => extractString(creative["postId"]))
          .find((value) => value.length > 0) ?? "";
      const primaryPermalinkUrl =
        creativeEntries
          .map((creative) => extractString(creative["permalinkUrl"]))
          .find((value) => value.length > 0) ?? "";
      const primaryCreativeMode =
        creativeEntries
          .map((creative) => extractString(creative["mode"]))
          .find((value) => value.length > 0) ?? "";
      const primaryPostMessage =
        creativeEntries
          .map((creative) => extractString(creative["postMessage"]))
          .find((value) => value.length > 0) ?? "";

      const driveFolderId =
        primaryDriveFolderFromCreative ||
        (typeof campaign.driveFolderId === "string" ? campaign.driveFolderId.trim() : "");

      const tenant = await storage.getTenant(user.tenantId);
      const callbackBaseUrl = getPublicAppUrl(req).replace(/\/$/, "");
      const callbackUrl = `${callbackBaseUrl}/api/webhooks/n8n/status`;
      const requestId = `req-${crypto.randomUUID().replace(/-/g, "")}`;

      const parseBudgetToNumber = (raw: unknown): number | undefined => {
        if (typeof raw === "number" && Number.isFinite(raw)) {
          return raw;
        }
        if (typeof raw === "string") {
          const normalized = raw.replace(/[^0-9,.-]/g, "").replace(/\./g, "").replace(",", ".");
          const value = Number.parseFloat(normalized);
          if (Number.isFinite(value)) {
            return value;
          }
        }
        return undefined;
      };

      const mappedObjective = mapObjectiveToOutcome(campaign.objective);

      const adSetEntries = Array.isArray(campaign.adSets)
        ? (campaign.adSets as Array<Record<string, unknown>>)
        : [];

      const adSetsPayload = await Promise.all(
        adSetEntries.map(async (rawAdSet, index) => {
          const adSet = rawAdSet as Record<string, unknown>;

          const audienceIdInput = adSet["audienceId"];
          const audienceId =
            typeof audienceIdInput === "number"
              ? audienceIdInput
              : Number.parseInt(String(audienceIdInput ?? ""), 10);

          const audience =
            Number.isFinite(audienceId) && audienceId > 0
              ? await storage.getAudience(audienceId)
              : undefined;

          const audienceData =
            audience && audience.tenantId === user.tenantId ? audience : undefined;

          const adSetNameRaw = adSet["name"];
          const adSetName =
            typeof adSetNameRaw === "string" && adSetNameRaw.trim().length > 0
              ? adSetNameRaw.trim()
              : audienceData?.name ?? `Conjunto ${index + 1}`;

          const budgetValue = parseBudgetToNumber(adSet["budget"]);
          const startDateRaw = adSet["startDate"];
          const endDateRaw = adSet["endDate"];
          const gendersRaw = adSet["genders"];

          const dailyBudget =
            budgetValue !== undefined ? Math.max(0, Math.round(budgetValue * 100)) : undefined;
          const startDate =
            typeof startDateRaw === "string" && startDateRaw.trim().length > 0
              ? startDateRaw
              : new Date().toISOString().slice(0, 10);
          const endDate =
            typeof endDateRaw === "string" && endDateRaw.trim().length > 0 ? endDateRaw : undefined;

          const genders =
            Array.isArray(gendersRaw) && gendersRaw.every((g) => typeof g === "number")
              ? (gendersRaw as number[])
              : [];

          const publisherPlatforms = Array.from(DEFAULT_PUBLISHER_PLATFORMS);

          const cityTargets = (audienceData?.cities ?? []).map(({ key, radius, distance_unit }) => ({
            key,
            radius,
            distance_unit,
          }));

          const interestTargets = (audienceData?.interests ?? []).map(({ id, name }) => ({
            id,
            name,
          }));

          const geoLocations =
            cityTargets.length > 0
              ? {
                cities: cityTargets,
              }
              : undefined;

          const flexibleSpec =
            interestTargets.length > 0
              ? [
                {
                  interests: interestTargets,
                },
              ]
              : undefined;

          const optimizationGoalRaw = adSet["optimizationGoal"];
          const optimizationGoal =
            typeof optimizationGoalRaw === "string" && optimizationGoalRaw.trim().length > 0
              ? optimizationGoalRaw.trim()
              : OBJECTIVE_OPTIMIZATION_MAP[mappedObjective] ?? "LEAD_GENERATION";

          return {
            name: adSetName,
            billing_event: "IMPRESSIONS",
            optimization_goal: optimizationGoal,
            bid_strategy: "LOWEST_COST_WITHOUT_CAP",
            daily_budget: dailyBudget,
            targeting: {
              age_min: audienceData?.ageMin ?? undefined,
              age_max: audienceData?.ageMax ?? undefined,
              genders,
              geo_locations: geoLocations,
              flexible_spec: flexibleSpec,
              publisher_platforms: publisherPlatforms,
              targeting_automation: {
                advantage_audience: 1,
              },
            },
            status: "PAUSED",
            start_time: startDate,
            end_time: endDate,
          };
        })
      );

      const clientName = tenant?.name ?? `Tenant-${user.tenantId}`;
      const adAccountValue = adAccountId || (accountResource ? accountResource.value : "");
      const pageIdValue = pageResource ? pageResource.value : "";
      const instagramIdValue = instagramResource ? instagramResource.value : "";
      const leadFormIdValue = leadformResource ? leadformResource.value : "";
      const leadFormNameValue = leadformResource?.name ?? "";
      const whatsappIdValue = whatsappResource ? whatsappResource.value : "";
      const campaignWebsite = extractString(campaign.websiteUrl);

      const messageText =
        extractString(campaign.message) ||
        primaryPostMessage ||
        primaryCreativeText;
      const titleText =
        extractString(campaign.title) ||
        primaryCreativeTitle ||
        (primaryPostMessage.length > 0
          ? primaryPostMessage.slice(0, 80)
          : "");

      const isAddCreativesFlow = adSetsPayload.length === 0;

      const dataPayload = isAddCreativesFlow
        ? {
          action: "add_creatives" as const,
          tenant_id: user.tenantId,
          client: clientName,
          ad_account_id: adAccountValue,
          external_id: String(campaign.id),
          campaign_name: extractString(campaign.name) || titleText,
          objective: mappedObjective,
          page_id: pageIdValue,
          instagram_user_id: instagramIdValue,
          lead_form_id: leadFormIdValue,
          leadgen_form_id: leadFormIdValue,
          drive_folder_id: driveFolderId || "",
          message_text: messageText,
          title_text: titleText,
          whatsapp_number_id: whatsappIdValue,
          website_url: campaignWebsite,
          page_name: pageResource?.name ?? "",
          instagram_name: instagramResource?.name ?? "",
          whatsapp_name: whatsappResource?.name ?? "",
          leadgen_form_name: leadFormNameValue,
          lead_form_name: leadFormNameValue,
          drive_folder_name: "",
          object_story_id: primaryObjectStoryId || undefined,
          post_id: primaryPostId || undefined,
          post_permalink: primaryPermalinkUrl || undefined,
          creative_mode: primaryCreativeMode || undefined,
        }
        : {
          action: "create_campaign" as const,
          tenant_id: user.tenantId,
          client: clientName,
          ad_account_id: adAccountValue,
          external_id: String(campaign.id),
          campaign: {
            name: campaign.name,
            objective: mappedObjective,
            buying_type: "AUCTION",
            status: campaign.status ? campaign.status.toUpperCase() : "PAUSED",
            special_ad_categories: ["NONE"],
          },
          adsets: adSetsPayload,
          page_id: pageIdValue,
          instagram_user_id: instagramIdValue,
          lead_form_id: leadFormIdValue,
          leadgen_form_id: leadFormIdValue,
          drive_folder_id: driveFolderId || "",
          message_text: messageText,
          title_text: titleText,
          whatsapp_number_id: whatsappIdValue,
          website_url: campaignWebsite,
          object_story_id: primaryObjectStoryId || undefined,
          post_id: primaryPostId || undefined,
          post_permalink: primaryPermalinkUrl || undefined,
          creative_mode: primaryCreativeMode || undefined,
        };

      const webhookPayload = {
        body: {
          data: dataPayload,
          meta: {
            request_id: requestId,
            callback_url: callbackUrl,
          },
        },
      };

      // Send webhook
      const webhookResponse = await fetch(settings.n8nWebhookUrl, {
        method: "POST",
        headers: {
          "Content-Type": "application/json",
        },
        body: JSON.stringify(webhookPayload),
      });

      if (!webhookResponse.ok) {
        const errorText = await webhookResponse.text();
        console.error("Failed to send webhook to n8n:", errorText);

        // Parse error to provide better user feedback
        let userMessage = "Erro ao enviar webhook para n8n";
        try {
          const errorJson = JSON.parse(errorText);
          if (errorJson.code === 404 || errorJson.message?.includes("not registered")) {
            userMessage = "Webhook n8n nao esta ativo. No n8n, clique em 'Execute workflow' e tente novamente.";
          }
        } catch (e) {
          // Keep default message if parsing fails
        }

        return res.status(500).json({ message: userMessage });
      }

      // Update campaign status to pending when webhook is sent successfully
      await storage.updateCampaign(id, {
        status: "pending",
        statusDetail: "Aguardando processamento do n8n (reenviado)",
      });

      res.json({ message: "Campanha enviada para n8n com sucesso" });
    } catch (err) {
      next(err);
    }
  });

  // Send data directly to n8n webhook (for existing campaign form)
  app.post("/api/webhooks/n8n", isAuthenticated, async (req, res, next) => {
    try {
      const user = req.user as User;

      // Get webhook URL
      const settings = await storage.getAppSettings();
      if (!settings?.n8nWebhookUrl) {
        return res.status(400).json({ message: "Webhook n8n nao configurado. Configure em Admin > Configuracoes" });
      }

      // Extract data from request
      const {
        ad_account_id,
        account_id,
        account_resource_id,
        campaign_id,
        external_id,
        campaign_name,
        objective,
        objectives,
        page_id,
        page_name,
        instagram_user_id,
        instagram_name,
        whatsapp_number_id,
        whatsapp_name,
        leadgen_form_id,
        lead_form_id,
        leadgen_form_name,
        lead_form_name,
        website_url,
        drive_folder_id,
        drive_folder_name,
        title,
        title_text,
        message,
        message_text,
        metadata,
        client,
        callback_url,
        request_id,
      } = req.body ?? {};

      const tenant = await storage.getTenant(user.tenantId);
      const callbackBaseUrl = getPublicAppUrl(req).replace(/\/$/, "");
      const inferredCallbackUrl = `${callbackBaseUrl}/api/webhooks/n8n/status`;

      const incomingMeta =
        metadata && typeof metadata === "object" ? (metadata as Record<string, unknown>) : {};

      const computedRequestId =
        (typeof request_id === "string" && request_id.length > 0
          ? request_id
          : undefined) ||
        (typeof incomingMeta["request_id"] === "string" && (incomingMeta["request_id"] as string).length > 0
          ? (incomingMeta["request_id"] as string)
          : `req-${crypto.randomUUID().replace(/-/g, "")}`);

      const computedCallbackUrl =
        (typeof callback_url === "string" && callback_url.length > 0
          ? callback_url
          : undefined) ||
        (typeof incomingMeta["callback_url"] === "string" &&
          (incomingMeta["callback_url"] as string).length > 0
          ? (incomingMeta["callback_url"] as string)
          : inferredCallbackUrl);

      const accountResourceIdInput = account_resource_id ?? account_id;
      const accountResourceId =
        typeof accountResourceIdInput === "number"
          ? accountResourceIdInput
          : Number.parseInt(String(accountResourceIdInput ?? ""), 10);

      const accountResource =
        Number.isFinite(accountResourceId) && accountResourceId > 0
          ? await storage.getResource(accountResourceId)
          : undefined;

      const sanitizedAdAccountId =
        (typeof ad_account_id === "string" && ad_account_id.length > 0
          ? ad_account_id
          : undefined) ??
        accountResource?.value ??
        "";

      const resolvedLeadFormId =
        typeof leadgen_form_id !== "undefined" && leadgen_form_id !== null
          ? leadgen_form_id
          : lead_form_id;

      const resolvedLeadFormName =
        typeof leadgen_form_name === "string" && leadgen_form_name.trim().length > 0
          ? leadgen_form_name
          : typeof lead_form_name === "string"
            ? lead_form_name
            : "";

      const clientName =
        (typeof client === "string" && client.trim().length > 0
          ? client.trim()
          : undefined) ??
        tenant?.name ??
        `Tenant-${user.tenantId}`;

      const objectiveValueRaw =
        (typeof objective === "string" && objective.length > 0 ? objective : undefined) ??
        (Array.isArray(objectives) && objectives.length > 0 ? String(objectives[0]) : "");
      const objectiveOutcome = mapObjectiveToOutcome(objectiveValueRaw);

      const campaignIdentifier = external_id ?? campaign_id;
      const outgoingExternalId = campaignIdentifier !== undefined && campaignIdentifier !== null
        ? String(campaignIdentifier)
        : "";

      const webhookMeta: Record<string, unknown> = {
        ...incomingMeta,
        request_id: computedRequestId,
        callback_url: computedCallbackUrl,
      };

      const webhookPayload = {
        body: {
          data: {
            action: "add_creatives" as const,
            tenant_id: user.tenantId,
            client: clientName,
            ad_account_id: sanitizedAdAccountId,
            external_id: outgoingExternalId,
            campaign_name:
              (typeof campaign_name === "string" && campaign_name.length > 0
                ? campaign_name
                : undefined) || (typeof title_text === "string" && title_text.length > 0
                  ? title_text
                  : title ?? ""),
            objective: objectiveOutcome,
            page_id: page_id !== undefined && page_id !== null ? String(page_id) : "",
            instagram_user_id:
              instagram_user_id !== undefined && instagram_user_id !== null
                ? String(instagram_user_id)
                : "",
            leadgen_form_id:
              resolvedLeadFormId !== undefined && resolvedLeadFormId !== null
                ? String(resolvedLeadFormId)
                : "",
            lead_form_id:
              resolvedLeadFormId !== undefined && resolvedLeadFormId !== null
                ? String(resolvedLeadFormId)
                : "",
            drive_folder_id:
              drive_folder_id !== undefined && drive_folder_id !== null
                ? String(drive_folder_id)
                : "",
            message_text:
              (typeof message_text === "string" && message_text.length > 0
                ? message_text
                : message) || "",
            title_text:
              (typeof title_text === "string" && title_text.length > 0 ? title_text : title) || "",
            whatsapp_number_id:
              whatsapp_number_id !== undefined && whatsapp_number_id !== null
                ? String(whatsapp_number_id)
                : "",
            website_url: typeof website_url === "string" ? website_url : "",
            page_name: typeof page_name === "string" ? page_name : "",
            instagram_name: typeof instagram_name === "string" ? instagram_name : "",
            whatsapp_name: typeof whatsapp_name === "string" ? whatsapp_name : "",
            leadgen_form_name: resolvedLeadFormName,
            lead_form_name: resolvedLeadFormName,
            drive_folder_name: typeof drive_folder_name === "string" ? drive_folder_name : "",
          },
          meta: webhookMeta,
        },
      };

      // Send webhook
      const webhookResponse = await fetch(settings.n8nWebhookUrl, {
        method: "POST",
        headers: {
          "Content-Type": "application/json",
        },
        body: JSON.stringify(webhookPayload),
      });

      if (!webhookResponse.ok) {
        const errorText = await webhookResponse.text();
        console.error("Failed to send webhook to n8n:", errorText);

        // Parse error to provide better user feedback
        let userMessage = "Erro ao enviar webhook para n8n";
        try {
          const errorJson = JSON.parse(errorText);
          if (errorJson.code === 404 || errorJson.message?.includes("not registered")) {
            userMessage = "Webhook n8n nao esta ativo. No n8n, clique em 'Execute workflow' e tente novamente.";
          }
        } catch (e) {
          // Keep default message if parsing fails
        }

        return res.status(500).json({ message: userMessage });
      }

      res.json({ message: "Dados enviados para n8n com sucesso" });
    } catch (err) {
      next(err);
    }
  });

  // Receive status update from n8n
  app.post("/api/webhooks/n8n/status", async (req, res, next) => {
    try {
      const { campaign_id, external_id, status, status_detail } = req.body;

      if (campaign_id && external_id && String(campaign_id) !== String(external_id)) {
        return res
          .status(400)
          .json({ message: "campaign_id e external_id nao correspondem ao mesmo valor" });
      }

      if (!status) {
        return res.status(400).json({ message: "status is required" });
      }

      // Validate status values
      const validStatuses = ["active", "error", "paused", "completed"];
      if (!validStatuses.includes(status.toLowerCase())) {
        return res.status(400).json({
          message: `Invalid status. Must be one of: ${validStatuses.join(", ")}`
        });
      }

      const campaignIdentifier = external_id ?? campaign_id;
      if (!campaignIdentifier) {
        return res
          .status(400)
          .json({ message: "Envie campaign_id ou external_id para identificar a campanha" });
      }

      const parsedCampaignId = Number.parseInt(String(campaignIdentifier), 10);
      if (!Number.isFinite(parsedCampaignId)) {
        return res
          .status(400)
          .json({ message: "campaign_id/external_id deve ser numerico" });
      }

      // Get campaign to verify it exists
      const campaign = await storage.getCampaign(parsedCampaignId);
      if (!campaign) {
        return res.status(404).json({ message: "Campaign not found" });
      }

      // Update campaign status
      const updated = await storage.updateCampaign(parsedCampaignId, {
        status: status.toLowerCase(),
        statusDetail: status_detail || null,
      });

      console.log(
        `[n8n-status] Campaign ${parsedCampaignId} status updated to: ${status}`,
        status_detail || ""
      );

      res.json({
        message: "Status updated successfully",
        campaign: updated
      });
    } catch (err) {
      console.error("[n8n-status] Error updating campaign status:", err);
      next(err);
    }
  });

  // ===== Integration Routes =====

  // Get all integrations for tenant
  app.get("/api/integrations", isAuthenticated, async (req, res, next) => {
    try {
      const user = req.user as User;
      const integrations = await storage.getIntegrationsByTenant(user.tenantId);
      res.json(integrations);
    } catch (err) {
      next(err);
    }
  });

  // Get integration by provider
  app.get("/api/integrations/:provider", isAuthenticated, async (req, res, next) => {
    try {
      const user = req.user as User;
      const integration = await storage.getIntegrationByProvider(user.tenantId, req.params.provider);

      if (!integration || integration.tenantId !== user.tenantId) {
        return res.status(404).json({ message: "Integration not found" });
      }

      res.json(integration);
    } catch (err) {
      next(err);
    }
  });

  // Create/Update integration
  app.post("/api/integrations", isAuthenticated, async (req, res, next) => {
    try {
      const user = req.user as User;

      // Prevent tenantId override in create/update
      const bodyData = insertIntegrationSchema.parse(req.body);

      // Check if integration already exists
      const existing = await storage.getIntegrationByProvider(user.tenantId, bodyData.provider);

      if (existing) {
        // Update existing
        const updated = await storage.updateIntegration(existing.id, bodyData);
        return res.json(updated);
      }

      // Create new
      const integrationValues: InsertIntegration & { tenantId: number } = {
        ...bodyData,
        tenantId: user.tenantId,
      };
      const integration = await storage.createIntegration(integrationValues);

      res.status(201).json(integration);
    } catch (err) {
      next(err);
    }
  });

  // Delete integration
  app.delete("/api/integrations/:id", isAuthenticated, async (req, res, next) => {
    try {
      const user = req.user as User;
      const id = parseInt(req.params.id);

      // Verify integration belongs to user's tenant
      const existing = await storage.getIntegration(id);
      if (!existing || existing.tenantId !== user.tenantId) {
        return res.status(404).json({ message: "Integration not found" });
      }

      await storage.deleteIntegration(id);
      res.json({ message: "Integration deleted successfully" });
    } catch (err) {
      next(err);
    }
  });

  // ====== Admin Settings Routes (admin only) ======

  // Get app settings
  app.get("/api/admin/settings", isSystemAdmin, async (req, res, next) => {
    try {
      const settings = await storage.getAppSettings();
      // Never expose secrets to frontend
      if (settings) {
        res.json({
          id: settings.id,
          metaAppId: settings.metaAppId,
          metaAppSecret: settings.metaAppSecret ? '***configured***' : null,
          googleClientId: settings.googleClientId,
          googleClientSecret: settings.googleClientSecret ? '***configured***' : null,
          n8nWebhookUrl: settings.n8nWebhookUrl,
          updatedAt: settings.updatedAt,
        });
      } else {
        res.json(null);
      }
    } catch (err) {
      next(err);
    }
  });

  // Update app settings
  app.put("/api/admin/settings", isSystemAdmin, async (req, res, next) => {
    try {
      const settings = await storage.updateAppSettings(req.body);

      // Never expose secrets to frontend
      if (settings) {
        res.json({
          id: settings.id,
          metaAppId: settings.metaAppId,
          metaAppSecret: settings.metaAppSecret ? '***configured***' : null,
          googleClientId: settings.googleClientId,
          googleClientSecret: settings.googleClientSecret ? '***configured***' : null,
          n8nWebhookUrl: settings.n8nWebhookUrl,
          updatedAt: settings.updatedAt,
        });
      } else {
        res.status(500).json({ message: "Failed to update settings" });
      }
    } catch (err) {
      next(err);
    }
  });

  // ====== User Management Routes (admin only) ======

  // List tenants (system admin only)
  app.get("/api/admin/tenants", isSystemAdmin, async (_req, res, next) => {
    try {
      const tenants = await storage.getTenants();
      res.json(tenants);
    } catch (err) {
      next(err);
    }
  });

  // List users (admin only)
  app.get("/api/admin/users", isAdmin, async (req, res, next) => {
    try {
      const currentUser = req.user as User;
      const tenantIdParam = req.query.tenantId ? Number(req.query.tenantId) : undefined;

      if (tenantIdParam !== undefined && Number.isNaN(tenantIdParam)) {
        return res.status(400).json({ message: "Invalid tenantId" });
      }

      const tenants = await storage.getTenants();
      const tenantMap = new Map(tenants.map((tenant) => [tenant.id, tenant.name]));

      let users: User[];
      if (isSystemAdminRole(currentUser.role)) {
        if (tenantIdParam !== undefined) {
          const tenantExists = tenantMap.has(tenantIdParam);
          if (!tenantExists) {
            return res.status(404).json({ message: "Tenant not found" });
          }
          users = await storage.getUsersByTenant(tenantIdParam);
        } else {
          users = await storage.getAllUsers();
        }
      } else {
        users = await storage.getUsersByTenant(currentUser.tenantId);
      }

      const usersWithoutPasswords = users.map((u) => {
        const { password: _, ...userWithoutPassword } = u;
        return {
          ...userWithoutPassword,
          tenantName: tenantMap.get(u.tenantId) ?? null,
        };
      });

      res.json(usersWithoutPasswords);
    } catch (err) {
      next(err);
    }
  });

  // Create new user (admin only)
  app.post("/api/admin/users", isAdmin, async (req, res, next) => {
    try {
      const currentUser = req.user as User;

      const createUserSchema = z.object({
        email: z.string().email(),
        password: z.string().min(6),
        role: z.enum(["system_admin", "tenant_admin", "member"]),
        tenantId: z.number().int().positive().optional(),
        tenantName: z.string().min(2).optional(),
      });

      const data = createUserSchema.parse(req.body);

      if (!isSystemAdminRole(currentUser.role) && data.role === "system_admin") {
        return res.status(403).json({ message: "Only system admins can create other system admins" });
      }

      const existingUser = await storage.getUserByEmail(data.email);
      if (existingUser) {
        return res.status(400).json({ message: "User with this email already exists" });
      }

      let targetTenantId: number;
      let tenantName: string | null = null;

      if (isSystemAdminRole(currentUser.role)) {
        if (data.tenantId && data.tenantName) {
          return res.status(400).json({ message: "Provide either tenantId or tenantName, not both" });
        }

        if (data.tenantId) {
          const tenant = await storage.getTenant(data.tenantId);
          if (!tenant) {
            return res.status(404).json({ message: "Tenant not found" });
          }
          targetTenantId = tenant.id;
          tenantName = tenant.name;
        } else if (data.tenantName) {
          const tenant = await storage.createTenant({ name: data.tenantName });
          targetTenantId = tenant.id;
          tenantName = tenant.name;
        } else {
          return res.status(400).json({ message: "tenantId or tenantName must be provided" });
        }
      } else {
        targetTenantId = currentUser.tenantId;
        const tenant = await storage.getTenant(targetTenantId);
        tenantName = tenant?.name ?? null;
      }

      const hashedPassword = await hashPassword(data.password);
      const newUser = await storage.createUser({
        email: data.email,
        password: hashedPassword,
        tenantId: targetTenantId,
        role: data.role,
      });

      const { password: _, ...userWithoutPassword } = newUser;
      res.status(201).json({
        ...userWithoutPassword,
        tenantName,
      });
    } catch (err) {
      next(err);
    }
  });

  // Update user (admin only)
  app.patch("/api/admin/users/:id", isAdmin, async (req, res, next) => {
    try {
      const currentUser = req.user as User;
      const userId = parseInt(req.params.id);

      const updateUserSchema = z.object({
        email: z.string().email().optional(),
        password: z.string().min(6).optional(),
        role: z.enum(["system_admin", "tenant_admin", "member"]).optional(),
        tenantId: z.number().int().positive().optional(),
        tenantName: z.string().min(2).optional(),
      });

      const data = updateUserSchema.parse(req.body);

      const existingUser = await storage.getUser(userId);
      if (!existingUser) {
        return res.status(404).json({ message: "User not found" });
      }

      if (!isSystemAdminRole(currentUser.role) && existingUser.tenantId !== currentUser.tenantId) {
        return res.status(404).json({ message: "User not found" });
      }

      if (!isSystemAdminRole(currentUser.role) && data.role === "system_admin") {
        return res.status(403).json({ message: "Only system admins can grant system admin role" });
      }

      if (!isSystemAdminRole(currentUser.role) && (data.tenantId || data.tenantName)) {
        return res.status(403).json({ message: "Only system admins can reassign tenants" });
      }

      if (data.email && data.email !== existingUser.email) {
        const emailTaken = await storage.getUserByEmail(data.email);
        if (emailTaken) {
          return res.status(400).json({ message: "Email already in use" });
        }
      }

      let updatedTenantId = existingUser.tenantId;
      let tenantName: string | null = null;

      if (isSystemAdminRole(currentUser.role)) {
        if (data.tenantId && data.tenantName) {
          return res.status(400).json({ message: "Provide either tenantId or tenantName, not both" });
        }

        if (data.tenantId) {
          const tenant = await storage.getTenant(data.tenantId);
          if (!tenant) {
            return res.status(404).json({ message: "Tenant not found" });
          }
          updatedTenantId = tenant.id;
          tenantName = tenant.name;
        } else if (data.tenantName) {
          const tenant = await storage.createTenant({ name: data.tenantName });
          updatedTenantId = tenant.id;
          tenantName = tenant.name;
        } else {
          const tenant = await storage.getTenant(updatedTenantId);
          tenantName = tenant?.name ?? null;
        }
      } else {
        const tenant = await storage.getTenant(updatedTenantId);
        tenantName = tenant?.name ?? null;
      }

      const updateData: Partial<InsertUser> = {};
      if (data.email) updateData.email = data.email;
      if (data.role) updateData.role = data.role;
      if (data.password) {
        updateData.password = await hashPassword(data.password);
      }
      if (updatedTenantId !== existingUser.tenantId) {
        updateData.tenantId = updatedTenantId;
      }

      const updatedUser = await storage.updateUser(userId, updateData);
      if (!updatedUser) {
        return res.status(500).json({ message: "Failed to update user" });
      }

      const { password: _, ...userWithoutPassword } = updatedUser;
      res.json({
        ...userWithoutPassword,
        tenantName,
      });
    } catch (err) {
      next(err);
    }
  });

  // Delete user (admin only)
  app.delete("/api/admin/users/:id", isAdmin, async (req, res, next) => {
    try {
      const currentUser = req.user as User;
      const userId = parseInt(req.params.id);

      const existingUser = await storage.getUser(userId);
      if (!existingUser) {
        return res.status(404).json({ message: "User not found" });
      }

      if (!isSystemAdminRole(currentUser.role) && existingUser.tenantId !== currentUser.tenantId) {
        return res.status(404).json({ message: "User not found" });
      }

      if (userId === currentUser.id) {
        return res.status(400).json({ message: "Cannot delete your own account" });
      }

      if (!isSystemAdminRole(currentUser.role) && isSystemAdminRole(existingUser.role)) {
        return res.status(403).json({ message: "Only system admins can remove other system admins" });
      }

      await storage.deleteUser(userId);
      res.json({ message: "User deleted successfully" });
    } catch (err) {
      next(err);
    }
  });

  // ====== Meta OAuth Routes ======

  // Generate appsecret_proof for Meta API calls (security)
  function generateAppSecretProof(accessToken: string, appSecret: string): string {
    return crypto.createHmac('sha256', appSecret)
      .update(accessToken)
      .digest('hex');
  }

  async function getMetaAccess(tenantId: number): Promise<{
    accessToken: string;
    appSecretProof?: string;
  } | null> {
    const integration = await storage.getIntegrationByProvider(tenantId, "Meta");
    if (!integration) {
      return null;
    }
    const config = integration.config as Record<string, unknown>;
    const storedToken =
      typeof config?.accessToken === "string" ? config.accessToken : undefined;
    if (!storedToken) {
      return null;
    }
    const accessToken = decryptMetaAccessToken(storedToken);
    if (!accessToken) {
      return null;
    }
    const settings = await storage.getAppSettings();
    const appSecretProof =
      settings?.metaAppSecret && settings.metaAppSecret.length > 0
        ? generateAppSecretProof(accessToken, settings.metaAppSecret)
        : undefined;
    return { accessToken, appSecretProof };
  }

  app.get("/internal/meta/token", async (req, res) => {
    try {
      const validation = validateInternalRequest(req);
      if (!validation.valid) {
        return res
          .status(validation.status ?? 401)
          .json({ message: validation.message ?? "Unauthorized" });
      }

      const tenantIdParam = req.query.tenant_id;
      if (typeof tenantIdParam !== "string" || tenantIdParam.trim().length === 0) {
        return res.status(400).json({ message: "tenant_id is required" });
      }

      const tenantId = Number(tenantIdParam);
      if (!Number.isInteger(tenantId) || tenantId <= 0) {
        return res
          .status(400)
          .json({ message: "tenant_id must be a positive integer" });
      }

      const metaAccess = await getMetaAccess(tenantId);
      if (!metaAccess) {
        return res
          .status(404)
          .json({ message: "Meta integration not found for tenant" });
      }

      res.json({
        tenantId,
        accessToken: metaAccess.accessToken,
        appSecretProof: metaAccess.appSecretProof ?? null,
      });
    } catch (err) {
      console.error("Internal Meta token error:", err);
      res.status(500).json({ message: "Failed to load Meta token" });
    }
  });

  // Initiate Meta OAuth flow
  app.get("/auth/meta", isAuthenticated, async (req, res) => {
    try {
      const settings = await storage.getAppSettings();
      if (!settings?.metaAppId) {
        return res.status(500).send("Meta OAuth not configured. Please contact admin.");
      }

      const user = req.user as User;

      // Save user info in session for callback
      req.session.oauthUserId = user.id;
      req.session.oauthTenantId = user.tenantId;

      await new Promise<void>((resolve, reject) => {
        req.session.save((err) => {
          if (err) reject(err);
          else resolve();
        });
      });

      const baseUrl = getPublicAppUrl(req);
      const redirectUri = `${baseUrl}/auth/meta/callback`;
      const scope = "ads_read,pages_read_engagement,instagram_basic,whatsapp_business_management,leads_retrieval";

      const authUrl = `https://www.facebook.com/v18.0/dialog/oauth?` +
        `client_id=${settings.metaAppId}&` +
        `redirect_uri=${encodeURIComponent(redirectUri)}&` +
        `scope=${scope}&` +
        `state=${user.id}`;

      res.redirect(authUrl);
    } catch (err) {
      console.error("Meta OAuth error:", err);
      res.status(500).send("Failed to initiate OAuth");
    }
  });

  // Meta OAuth callback
  app.get("/auth/meta/callback", async (req, res) => {
    try {
      const { code, state } = req.query;

      // Get user info from session
      const userId = req.session.oauthUserId;
      const tenantId = req.session.oauthTenantId;

      if (!code || !userId || !tenantId || state !== String(userId)) {
        return res.status(400).send("Invalid OAuth callback");
      }

      const settings = await storage.getAppSettings();
      if (!settings?.metaAppId || !settings.metaAppSecret) {
        return res.status(500).send("Meta OAuth not configured");
      }

      const baseUrl = getPublicAppUrl(req);
      const redirectUri = `${baseUrl}/auth/meta/callback`;

      // Exchange code for access token
      const tokenUrl = `https://graph.facebook.com/v18.0/oauth/access_token?` +
        `client_id=${settings.metaAppId}&` +
        `client_secret=${settings.metaAppSecret}&` +
        `redirect_uri=${encodeURIComponent(redirectUri)}&` +
        `code=${code}`;

      const tokenResponse = await fetch(tokenUrl);
      const tokenData: any = await tokenResponse.json();

      if (!tokenData.access_token) {
        console.error("Token exchange failed:", tokenData);
        return res.status(500).send("Failed to obtain access token");
      }

      const accessToken = tokenData.access_token;
      const appSecretProof = generateAppSecretProof(accessToken, settings.metaAppSecret);

      // Fetch user's accounts
      const accountsUrl = `https://graph.facebook.com/v18.0/me/adaccounts?` +
        `access_token=${accessToken}&` +
        `appsecret_proof=${appSecretProof}&` +
        `fields=id,name`;

      const accountsResponse = await fetch(accountsUrl);
      const accountsData: any = await accountsResponse.json();

      // Save ad accounts
      if (accountsData.data && accountsData.data.length > 0) {
        for (const account of accountsData.data) {
          const accountResource: InsertResource & { tenantId: number } = {
            tenantId,
            type: "account",
            name: account.name || "Ad Account",
            value: account.id,
          };
          await storage.createResource(accountResource);
        }
      }

      // Fetch pages
      const pagesUrl = `https://graph.facebook.com/v18.0/me/accounts?` +
        `access_token=${accessToken}&` +
        `appsecret_proof=${appSecretProof}&` +
        `fields=id,name,instagram_business_account`;

      const pagesResponse = await fetch(pagesUrl);
      const pagesData: any = await pagesResponse.json();

      // Save pages and Instagram accounts
      if (pagesData.data && pagesData.data.length > 0) {
        for (const page of pagesData.data) {
          const pageResource: InsertResource & { tenantId: number } = {
            tenantId,
            type: "page",
            name: page.name || "Facebook Page",
            value: page.id,
          };
          await storage.createResource(pageResource);

          if (page.instagram_business_account?.id) {
            const instagramResource: InsertResource & { tenantId: number } = {
              tenantId,
              type: "instagram",
              name: `Instagram - ${page.name}`,
              value: page.instagram_business_account.id,
            };
            await storage.createResource(instagramResource);
          }
        }
      }

      // TODO: Fetch WhatsApp numbers and lead forms
      // This requires additional API calls with specific permissions

      // Save access token in integrations table for future use
      const storedAccessToken = encryptMetaAccessToken(accessToken);
      const metaIntegration: InsertIntegration & { tenantId: number } = {
        tenantId,
        provider: "Meta",
        config: { accessToken: storedAccessToken, tokenType: tokenData.token_type },
        status: "connected",
      };
      await storage.createIntegration(metaIntegration);

      // Redirect back to resources page
      res.redirect("/resources?oauth=success");
    } catch (err) {
      console.error("Meta OAuth callback error:", err);
      res.status(500).send("Failed to complete OAuth");
    }
  });

  // ====== Google Drive OAuth Routes ======

  // Initiate Google OAuth flow
  app.get("/auth/google", isAuthenticated, async (req, res) => {
    try {
      const settings = await storage.getAppSettings();
      if (!settings?.googleClientId) {
        return res.status(500).send("Google OAuth not configured. Please contact admin.");
      }

      const user = req.user as User;

      // Save user info in session for callback
      req.session.oauthUserId = user.id;
      req.session.oauthTenantId = user.tenantId;

      await new Promise<void>((resolve, reject) => {
        req.session.save((err) => {
          if (err) reject(err);
          else resolve();
        });
      });

      const baseUrl = getPublicAppUrl(req);
      const redirectUri = `${baseUrl}/auth/google/callback`;
      const scope = "https://www.googleapis.com/auth/drive.readonly";

      const authUrl = `https://accounts.google.com/o/oauth2/v2/auth?` +
        `client_id=${settings.googleClientId}&` +
        `redirect_uri=${encodeURIComponent(redirectUri)}&` +
        `response_type=code&` +
        `scope=${encodeURIComponent(scope)}&` +
        `access_type=offline&` +
        `state=${user.id}`;

      res.redirect(authUrl);
    } catch (err) {
      console.error("Google OAuth error:", err);
      res.status(500).send("Failed to initiate OAuth");
    }
  });

  // Google OAuth callback
  app.get("/auth/google/callback", async (req, res) => {
    try {
      const { code, state } = req.query;

      // Get user info from session
      const userId = req.session.oauthUserId;
      const tenantId = req.session.oauthTenantId;

      if (!code || !userId || !tenantId || state !== String(userId)) {
        return res.status(400).send("Invalid OAuth callback");
      }

      const settings = await storage.getAppSettings();
      if (!settings?.googleClientId || !settings.googleClientSecret) {
        return res.status(500).send("Google OAuth not configured");
      }

      const baseUrl = getPublicAppUrl(req);
      const redirectUri = `${baseUrl}/auth/google/callback`;

      // Exchange code for access token
      const tokenResponse = await fetch("https://oauth2.googleapis.com/token", {
        method: "POST",
        headers: { "Content-Type": "application/json" },
        body: JSON.stringify({
          code,
          client_id: settings.googleClientId,
          client_secret: settings.googleClientSecret,
          redirect_uri: redirectUri,
          grant_type: "authorization_code",
        }),
      });

      const tokenData: any = await tokenResponse.json();

      if (!tokenData.access_token) {
        console.error("Token exchange failed:", tokenData);
        return res.status(500).send("Failed to obtain access token");
      }

      // Save access token in integrations table
      const googleIntegration: InsertIntegration & { tenantId: number } = {
        tenantId,
        provider: "Google Drive",
        config: {
          accessToken: tokenData.access_token,
          refreshToken: tokenData.refresh_token,
          tokenType: tokenData.token_type,
          expiresIn: tokenData.expires_in,
        },
        status: "connected",
      };
      await storage.createIntegration(googleIntegration);

      // Synchronize Google Drive folders for the tenant
      try {
        const folders: Array<{ id: string; name: string }> = [];
        let pageToken: string | undefined = undefined;

        do {
          const params = new URLSearchParams({
            q: "mimeType='application/vnd.google-apps.folder' and trashed=false",
            fields: "nextPageToken, files(id, name)",
            spaces: "drive",
            pageSize: "100",
          });
          if (pageToken) {
            params.set("pageToken", pageToken);
          }

          const foldersResponse = await fetch(`https://www.googleapis.com/drive/v3/files?${params.toString()}`, {
            headers: {
              Authorization: `Bearer ${tokenData.access_token}`,
            },
          });

          if (!foldersResponse.ok) {
            const errorBody = await foldersResponse.text();
            console.error("Failed to fetch Google Drive folders:", foldersResponse.status, errorBody);
            break;
          }

          const foldersData: any = await foldersResponse.json();
          if (Array.isArray(foldersData.files)) {
            folders.push(
              ...foldersData.files
                .filter((file: any) => Boolean(file?.id) && Boolean(file?.name))
                .map((file: any) => ({ id: file.id as string, name: file.name as string })),
            );
          }

          pageToken = foldersData.nextPageToken ?? undefined;
        } while (pageToken);

        // Remove previous folders for this tenant to avoid duplicates
        const existingFolders = await storage.getResourcesByType(tenantId, "drive_folder");
        for (const folder of existingFolders) {
          await storage.deleteResource(folder.id);
        }

        // Persist fetched folders
        for (const folder of folders) {
          await storage.createResource({
            tenantId,
            type: "drive_folder",
            name: folder.name,
            value: folder.id,
          });
        }
      } catch (folderSyncError) {
        console.error("Google Drive folder sync error:", folderSyncError);
      }

      // Redirect back to integrations page
      res.redirect("/integrations?oauth=success");
    } catch (err) {
      console.error("Google OAuth callback error:", err);
      res.status(500).send("Failed to complete OAuth");
    }
  });

  const httpServer = createServer(app);

  return httpServer;
}
=======
>>>>>>> df107ccc
<|MERGE_RESOLUTION|>--- conflicted
+++ resolved
@@ -1,4 +1,4 @@
-import { createServer, type Server } from "http";
+﻿import { createServer, type Server } from "http";
 import { storage } from "./modules/storage";
 import { pingDatabase } from "./db";
 import passport from "passport";
@@ -156,30 +156,568 @@
       });
     });
   }
-  // ===== Router Composition =====
-
-  app.use("/api/auth", authRouter);
-  app.use("/api/resources", resourcesRouter);
-  app.use("/api/integrations", integrationsRouter);
-  app.use("/api/audiences", audiencesRouter);
-  app.use("/api/campaigns", campaignsRouter);
-  app.use("/api/webhooks", campaignWebhookRouter);
-  app.use("/api/admin", adminRouter);
-  app.use("/api/events", realtimeRouter);
-  app.use("/api", metaRouter);
-  app.use("/internal", internalMetaRouter);
-  app.use("/auth", oauthRouter);
-
-  const httpServer = createServer(app);
-
-  return httpServer;
-}
-
-
-
-
-
-<<<<<<< HEAD
+
+
+
+  // ===== Authentication Routes =====
+
+  // Note: Public registration is disabled. Only admins can create users via /api/admin/users
+
+  // Login
+  app.post("/api/auth/login", (req, res, next) => {
+    passport.authenticate("local", (err: any, user: Express.User, info: any) => {
+      if (err) return next(err);
+      if (!user) {
+        return res.status(401).json({ message: info?.message || "Authentication failed" });
+      }
+
+      req.login(user, (err) => {
+        if (err) return next(err);
+        const { password: _, ...userWithoutPassword } = user as User;
+        res.json({ user: userWithoutPassword });
+      });
+    })(req, res, next);
+  });
+
+  // Logout
+  app.post("/api/auth/logout", (req, res) => {
+    req.logout(() => {
+      res.json({ message: "Logged out successfully" });
+    });
+  });
+
+  // Get current user
+  app.get("/api/auth/me", isAuthenticated, (req, res) => {
+    const { password: _, ...userWithoutPassword } = req.user as User;
+    res.json({ user: userWithoutPassword });
+  });
+
+  // ===== Resource Routes =====
+
+  // Get all resources for tenant
+  app.get("/api/resources", isAuthenticated, async (req, res, next) => {
+    try {
+      const user = req.user as User;
+      const resources = await storage.getResourcesByTenant(user.tenantId);
+      res.json(resources);
+    } catch (err) {
+      next(err);
+    }
+  });
+
+  app.get("/api/dashboard/metrics", isAuthenticated, async (req, res, next) => {
+    try {
+      const user = req.user as User;
+      const query = dashboardMetricsQuerySchema.parse(req.query);
+
+      if ((query.startDate && !query.endDate) || (!query.startDate && query.endDate)) {
+        return res
+          .status(400)
+          .json({ message: "Forneca startDate e endDate juntos ou nenhum deles." });
+      }
+
+      const accountIds = parseNumberQueryParam(req.query.accountId);
+      const campaignIdParams = parseStringQueryParam(req.query.campaignId);
+      const objectivesParam = parseStringQueryParam(req.query.objective);
+      const statusParam = parseStringQueryParam(req.query.status);
+
+      const allResources = await storage.getResourcesByTenant(user.tenantId);
+      const accountResources = allResources.filter((resource) => resource.type === "account");
+
+      const selectedAccounts =
+        accountIds && accountIds.length > 0
+          ? accountResources.filter((resource) => accountIds.includes(resource.id))
+          : accountResources;
+
+      if (selectedAccounts.length === 0) {
+        return res.json({
+          dateRange: {
+            start: query.startDate ?? null,
+            end: query.endDate ?? null,
+            previousStart: null,
+            previousEnd: null,
+          },
+          totals: emptyTotals(),
+          previousTotals: emptyTotals(),
+          accounts: [],
+        });
+      }
+
+      const integration = await storage.getIntegrationByProvider(user.tenantId, "Meta");
+      const metaConfig = (integration?.config ?? {}) as MetaIntegrationConfig;
+
+      const metaAccessToken = decryptMetaAccessToken(metaConfig.accessToken ?? null);
+      if (!metaAccessToken) {
+        return res.status(400).json({
+          message: "Integracao com Meta nao esta conectada ou token indisponivel para este tenant.",
+        });
+      }
+
+      const settings = await storage.getAppSettings();
+      if (!settings?.metaAppSecret) {
+        return res
+          .status(500)
+          .json({ message: "Meta app secret nao configurado." });
+      }
+
+      const campaignFilterSet =
+        campaignIdParams && campaignIdParams.length > 0
+          ? new Set(campaignIdParams.map(String))
+          : undefined;
+      const objectiveFilterSet =
+        objectivesParam && objectivesParam.length > 0
+          ? new Set(objectivesParam.map((value) => value.toUpperCase()))
+          : undefined;
+      const statusFilterSet =
+        statusParam && statusParam.length > 0
+          ? new Set(statusParam.map((value) => value.toUpperCase()))
+          : undefined;
+
+      let previousStart: string | null = null;
+      let previousEnd: string | null = null;
+
+      if (query.startDate && query.endDate) {
+        const startDate = parseISO(query.startDate);
+        const endDate = parseISO(query.endDate);
+        if (!isValid(startDate) || !isValid(endDate)) {
+          return res.status(400).json({ message: "Parametros de data invalidos." });
+        }
+        if (startDate > endDate) {
+          return res
+            .status(400)
+            .json({ message: "O startDate deve ser menor ou igual ao endDate" });
+        }
+
+        const rangeDays = differenceInCalendarDays(endDate, startDate) + 1;
+        const previousEndDate = subDays(startDate, 1);
+        const previousStartDate = subDays(previousEndDate, Math.max(rangeDays - 1, 0));
+        previousStart = format(previousStartDate, "yyyy-MM-dd");
+        previousEnd = format(previousEndDate, "yyyy-MM-dd");
+      }
+
+      const client = new MetaGraphClient(metaAccessToken, settings.metaAppSecret);
+
+      const metrics = await fetchMetaDashboardMetrics({
+        accounts: selectedAccounts,
+        client,
+        campaignFilterSet,
+        objectiveFilterSet,
+        statusFilterSet,
+        startDate: query.startDate ?? undefined,
+        endDate: query.endDate ?? undefined,
+        previousStartDate: previousStart ?? undefined,
+        previousEndDate: previousEnd ?? undefined,
+      });
+
+      res.json({
+        dateRange: {
+          start: query.startDate ?? null,
+          end: query.endDate ?? null,
+          previousStart,
+          previousEnd,
+        },
+        totals: metrics.totals,
+        previousTotals: metrics.previousTotals,
+        accounts: metrics.accounts,
+      });
+    } catch (err) {
+      next(err);
+    }
+  });
+
+  app.get(
+    "/api/meta/campaigns/:id/creatives",
+    isAuthenticated,
+    async (req, res, next) => {
+      try {
+        const user = req.user as User;
+        const campaignId = req.params.id;
+        const accountIdParam = req.query.accountId;
+
+        if (typeof accountIdParam !== "string" || accountIdParam.length === 0) {
+          return res.status(400).json({
+            message: "Parametro accountId obrigatorio.",
+          });
+        }
+
+        const startParam =
+          typeof req.query.startDate === "string" ? req.query.startDate : null;
+        const endParam =
+          typeof req.query.endDate === "string" ? req.query.endDate : null;
+
+        let timeRange: { since: string; until: string } | null = null;
+        if (startParam && endParam) {
+          const startDate = parseISO(startParam);
+          const endDate = parseISO(endParam);
+          if (!isValid(startDate) || !isValid(endDate)) {
+            return res
+              .status(400)
+              .json({ message: "Parametros de data invalidos." });
+          }
+          if (startDate > endDate) {
+            return res.status(400).json({
+              message: "O startDate deve ser menor ou igual ao endDate",
+            });
+          }
+          timeRange = {
+            since: format(startDate, "yyyy-MM-dd"),
+            until: format(endDate, "yyyy-MM-dd"),
+          };
+        }
+
+        // valida se a conta realmente pertence ao tenant
+        const allResources = await storage.getResourcesByTenant(user.tenantId);
+        const accountResources = allResources.filter(
+          (resource) => resource.type === "account",
+        );
+        const accountMatch = accountResources.find(
+          (resource) => resource.value === accountIdParam,
+        );
+
+        if (!accountMatch) {
+          return res.status(404).json({
+            message: "Conta nao encontrada ou nao pertence ao tenant atual.",
+          });
+        }
+
+        // integraçao meta / token
+        const integration = await storage.getIntegrationByProvider(
+          user.tenantId,
+          "Meta",
+        );
+        const metaConfig = (integration?.config ?? {}) as {
+          accessToken?: string | null;
+        };
+
+        const metaAccessToken = decryptMetaAccessToken(metaConfig.accessToken ?? null);
+        if (!metaAccessToken) {
+          return res.status(400).json({
+            message:
+              "Integracao com Meta nao esta conectada ou token indisponivel para este tenant.",
+          });
+        }
+
+        const settings = await storage.getAppSettings();
+        if (!settings?.metaAppSecret) {
+          return res
+            .status(500)
+            .json({ message: "Meta app secret nao configurado." });
+        }
+
+        // precisamos do objective da campanha para calcular 'resultado principal'
+        // (leads, conversas, vendas...) no relatório por anúncio
+        const client = new MetaGraphClient(
+          metaAccessToken,
+          settings.metaAppSecret,
+        );
+
+        const accountCampaigns = await client.fetchCampaigns(accountIdParam);
+        const thisCampaign = accountCampaigns.find(
+          (c) => c.id === campaignId,
+        );
+        const campaignObjective = thisCampaign?.objective ?? null;
+
+        // AGORA usamos a nova função que retorna por ANÚNCIO (ad)
+        const adReports = await client.fetchCampaignAdReports(
+          accountIdParam,
+          campaignId,
+          campaignObjective,
+          timeRange,
+        );
+
+        // respondemos no campo 'creatives' para manter compatibilidade
+        return res.json({
+          creatives: adReports,
+        });
+      } catch (err) {
+        next(err);
+      }
+    },
+  );
+
+
+  // Get resources by type
+  app.get("/api/resources/:type", isAuthenticated, async (req, res, next) => {
+    try {
+      const user = req.user as User;
+      const resources = await storage.getResourcesByType(user.tenantId, req.params.type);
+      res.json(resources);
+    } catch (err) {
+      next(err);
+    }
+  });
+
+  // Create resource
+  app.post("/api/resources", isAuthenticated, async (req, res, next) => {
+    try {
+      const user = req.user as User;
+      const data = insertResourceSchema.parse(req.body);
+      const resourceValues: InsertResource & { tenantId: number } = {
+        ...data,
+        tenantId: user.tenantId,
+      };
+      const resource = await storage.createResource(resourceValues);
+
+      res.status(201).json(resource);
+    } catch (err) {
+      next(err);
+    }
+  });
+
+  // Update resource
+  app.patch("/api/resources/:id", isAuthenticated, async (req, res, next) => {
+    try {
+      const user = req.user as User;
+      const id = parseInt(req.params.id);
+
+      // Verify resource belongs to user's tenant
+      const existing = await storage.getResource(id);
+      if (!existing || existing.tenantId !== user.tenantId) {
+        return res.status(404).json({ message: "Resource not found" });
+      }
+
+      // Prevent tenantId override
+      const data = insertResourceSchema.partial().parse(req.body);
+      const resource = await storage.updateResource(id, data);
+      res.json(resource);
+    } catch (err) {
+      next(err);
+    }
+  });
+
+  // Delete resource
+  app.delete("/api/resources/:id", isAuthenticated, async (req, res, next) => {
+    try {
+      const user = req.user as User;
+      const id = parseInt(req.params.id);
+
+      // Verify resource belongs to user's tenant
+      const existing = await storage.getResource(id);
+      if (!existing || existing.tenantId !== user.tenantId) {
+        return res.status(404).json({ message: "Resource not found" });
+      }
+
+      await storage.deleteResource(id);
+      res.json({ message: "Resource deleted successfully" });
+    } catch (err) {
+      next(err);
+    }
+  });
+
+  // ===== Audience Routes =====
+
+  // Get all audiences for tenant
+  app.get("/api/audiences", isAuthenticated, async (req, res, next) => {
+    try {
+      const user = req.user as User;
+      const audiences = await storage.getAudiencesByTenant(user.tenantId);
+      res.json(audiences);
+    } catch (err) {
+      next(err);
+    }
+  });
+
+  function parseQueryParam(value: unknown): string {
+    if (Array.isArray(value)) {
+      return value[0] ?? "";
+    }
+    if (typeof value === "string") {
+      return value;
+    }
+    return "";
+  }
+
+  app.get("/api/meta/search/cities", isAuthenticated, async (req, res, next) => {
+    try {
+      const user = req.user as User;
+      const rawQuery = parseQueryParam(req.query.q);
+      const query = rawQuery.trim();
+
+      if (query.length < 2) {
+        return res.json([]);
+      }
+
+      const access = await getMetaAccess(user.tenantId);
+      if (!access) {
+        return res.status(400).json({ message: "Integração com Meta não configurada" });
+      }
+
+      const params = new URLSearchParams({
+        type: "adgeolocation",
+        q: query,
+        country_code: "BR",
+        location_types: JSON.stringify(["city"]),
+        access_token: access.accessToken,
+      });
+
+      if (access.appSecretProof) {
+        params.set("appsecret_proof", access.appSecretProof);
+      }
+
+      const response = await fetch(`https://graph.facebook.com/v23.0/search?${params.toString()}`);
+      if (!response.ok) {
+        const errorText = await response.text();
+        console.error("Meta city search failed:", response.status, errorText);
+        return res
+          .status(response.status)
+          .json({ message: "Falha ao buscar cidades no Meta", details: errorText });
+      }
+
+      const body: any = await response.json();
+      const results = Array.isArray(body?.data)
+        ? body.data
+          .map((item: any) => ({
+            id: String(item?.key ?? item?.id ?? ""),
+            name: typeof item?.name === "string" ? item.name : "",
+            region:
+              typeof item?.region === "string"
+                ? item.region
+                : typeof item?.country_name === "string"
+                  ? item.country_name
+                  : undefined,
+          }))
+          .filter((item: { id: string; name: string }) => item.id.length > 0 && item.name.length > 0)
+        : [];
+
+      setNoCacheHeaders(res);
+      res.removeHeader("ETag");
+      setNoCacheHeaders(res);
+      res.removeHeader("ETag");
+      res.json(results);
+    } catch (err) {
+      next(err);
+    }
+  });
+
+  app.get("/api/meta/search/interests", isAuthenticated, async (req, res, next) => {
+    try {
+      const user = req.user as User;
+      const rawQuery = parseQueryParam(req.query.q);
+      const query = rawQuery.trim();
+
+      if (query.length < 2) {
+        return res.json([]);
+      }
+
+      const access = await getMetaAccess(user.tenantId);
+      if (!access) {
+        return res.status(400).json({ message: "Integração com Meta não configurada" });
+      }
+
+      const params = new URLSearchParams({
+        type: "adinterest",
+        q: query,
+        limit: "10",
+        locale: "pt_BR",
+        access_token: access.accessToken,
+      });
+
+      if (access.appSecretProof) {
+        params.set("appsecret_proof", access.appSecretProof);
+      }
+
+      const response = await fetch(`https://graph.facebook.com/v23.0/search?${params.toString()}`);
+      if (!response.ok) {
+        const errorText = await response.text();
+        console.error("Meta interest search failed:", response.status, errorText);
+        return res
+          .status(response.status)
+          .json({ message: "Falha ao buscar interesses no Meta", details: errorText });
+      }
+
+      const body: any = await response.json();
+      const results = Array.isArray(body?.data)
+        ? body.data
+          .map((item: any) => ({
+            id: String(item?.id ?? ""),
+            name: typeof item?.name === "string" ? item.name : "",
+          }))
+          .filter((item: { id: string; name: string }) => item.id.length > 0 && item.name.length > 0)
+        : [];
+
+      res.json(results);
+    } catch (err) {
+      next(err);
+    }
+  });
+
+app.get("/api/meta/pages/:pageId/posts", isAuthenticated, async (req, res) => {
+  try {
+    const user = req.user as User;
+    const rawPageId =
+      typeof req.params.pageId === "string" ? req.params.pageId.trim() : "";
+
+    if (rawPageId.length === 0) {
+      return res.status(400).json({ message: "pageId obrigatorio" });
+    }
+
+    // --- Tratamento do limit ---
+    const limitParam = Array.isArray(req.query.limit)
+      ? req.query.limit[0]
+      : req.query.limit;
+    let limit = 20;
+    if (typeof limitParam === "string" && limitParam.trim().length > 0) {
+      const parsed = Number.parseInt(limitParam, 10);
+      if (Number.isFinite(parsed) && parsed > 0) {
+        limit = Math.min(parsed, 50);
+      }
+    }
+
+    // --- 1) Buscar integração da Meta / User Token (via getMetaAccess) ---
+    const userAccess = await getMetaAccess(user.tenantId);
+
+    if (
+      !userAccess ||
+      typeof userAccess.accessToken !== "string" ||
+      userAccess.accessToken.trim().length === 0
+    ) {
+      console.error("Meta access inválido para tenant", user.tenantId, {
+        hasAccess: !!userAccess,
+        hasToken: !!userAccess?.accessToken,
+      });
+      return res.status(400).json({
+        message:
+          "Integracao com Meta nao configurada corretamente (token ausente ou invalido).",
+      });
+    }
+
+    const userAccessToken = userAccess.accessToken.trim();
+    const userAppSecretProof =
+      typeof userAccess.appSecretProof === "string" &&
+      userAccess.appSecretProof.trim().length > 0
+        ? userAccess.appSecretProof.trim()
+        : undefined;
+
+    console.debug("Meta user access obtido", {
+      tenantId: user.tenantId,
+      tokenPreview: userAccessToken.slice(0, 8),
+    });
+
+    // --- 2) Obter Page Access Token a partir do User Token ---
+    const pageDetailsUrl = new URL(
+      `https://graph.facebook.com/v18.0/${encodeURIComponent(rawPageId)}`,
+    );
+    pageDetailsUrl.searchParams.set("fields", "id,access_token");
+    pageDetailsUrl.searchParams.set("access_token", userAccessToken);
+    if (userAppSecretProof) {
+      pageDetailsUrl.searchParams.set("appsecret_proof", userAppSecretProof);
+    }
+
+    let pageDetailsResponse: globalThis.Response;
+    try {
+      pageDetailsResponse = await fetch(pageDetailsUrl);
+    } catch (networkError) {
+      console.error("Erro de rede ao obter Page Access Token:", {
+        error: networkError,
+        tenantId: user.tenantId,
+        pageId: rawPageId,
+      });
+      return res.status(502).json({
+        message:
+          "Falha de comunicacao com a Meta ao obter token da pagina. Tente novamente.",
+      });
+    }
+
     const pageDetailsText = await pageDetailsResponse.text();
     let pageDetailsBody: any = {};
     try {
@@ -782,9 +1320,6 @@
               geo_locations: geoLocations,
               flexible_spec: flexibleSpec,
               publisher_platforms: publisherPlatforms,
-              targeting_automation: {
-                advantage_audience: 1,
-              },
             },
             status: "PAUSED",
             start_time: startDate,
@@ -1961,6 +2496,4 @@
   const httpServer = createServer(app);
 
   return httpServer;
-}
-=======
->>>>>>> df107ccc
+}